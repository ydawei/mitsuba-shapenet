/*
    This file is part of Mitsuba, a physically based rendering system.

    Copyright (c) 2007-2012 by Wenzel Jakob and others.

    Mitsuba is free software; you can redistribute it and/or modify
    it under the terms of the GNU General Public License Version 3
    as published by the Free Software Foundation.

    Mitsuba is distributed in the hope that it will be useful,
    but WITHOUT ANY WARRANTY; without even the implied warranty of
    MERCHANTABILITY or FITNESS FOR A PARTICULAR PURPOSE. See the
    GNU General Public License for more details.

    You should have received a copy of the GNU General Public License
    along with this program. If not, see <http://www.gnu.org/licenses/>.
*/

#define COLLADA_DOM_SUPPORT141
#define COLLADA_DOM_USING_141

#include <mitsuba/mitsuba.h>
#include <mitsuba/render/trimesh.h>
#include <mitsuba/core/fresolver.h>
#include <mitsuba/core/fstream.h>
#include <mitsuba/core/timer.h>
#include <mitsuba/core/version.h>
#include <mitsuba/core/track.h>
#include <dom/domCOLLADA.h>
#include <dae.h>
#include <dae/daeErrorHandler.h>
#include <dom/domProfile_COMMON.h>
#include <boost/algorithm/string.hpp>
#include <sys/stat.h>
#include <sys/types.h>
#include <set>

#if defined(__OSX__)
#include <OpenGL/glu.h>
#else
#if defined(WIN32)
# include <windows.h>
#endif
#include <GL/glu.h>
#endif

#ifndef WIN32
#define __stdcall
#endif

#include "converter.h"

typedef std::map<std::string, std::string> StringMap;
typedef std::map<std::string, int> RefCountMap;
typedef std::multimap<std::string, AbstractAnimationTrack *> AnimationMap;

struct ColladaContext {
	GeometryConverter *cvt;
	RefCountMap refCountMap;
	AnimationMap animations;
	std::set<std::string> serializedGeometry;
	fs::path texturesDirectory;
	fs::path meshesDirectory;
	StringMap idToTexture, fileToId;
	std::ostream &os;
	int trackIndex;

	inline ColladaContext(std::ostream &os) : os(os) { }
};

enum ESourceType {
	EPosition = 0,
	ENormal = 1,
	EUV = 2,
	EVertexColor = 3,
	ELast
};

struct Vec4 {
	Float x, y, z, w;

	inline Vec4(Float x=0, Float y=0, Float z=0, Float w=0)
		: x(x), y(y), z(z), w(w) {
	}

	inline void operator+=(const Vec4 &v) {
		x += v.x; y += v.y; z += v.z; w += v.w;
	}

	inline Vec4 operator*(Float f) const {
		return Vec4(x * f, y * f, z * f, w * f);
	}

	inline Float operator[](int i) const {
		return (&x)[i];
	}

	inline Float &operator[](int i) {
		return (&x)[i];
	}

	inline Point toPoint() const {
		return Point(x, y, z);
	}

	inline Vector toVector() const {
		return Vector(x, y, z);
	}

	inline Normal toNormal() const {
		return Normal(x, y, z);
	}

	inline Point2 toPoint2() const {
		return Point2(x, y);
	}
};

struct VertexData {
	size_t nSources;
	bool hasNormals;
	bool hasUVs;
	GLdouble *glPos;
	std::vector<Vec4 *> data;
	std::vector<int> typeToOffset;
	std::vector<int> typeToOffsetInStream;
	std::vector<size_t> typeToCount;

	VertexData() : glPos(NULL) {
	}

	virtual ~VertexData() {
		for (size_t i=0; i<data.size(); ++i) {
			if (data[i])
				delete[] data[i];
		}
		if (glPos)
			delete[] glPos;
	}
};

/* This code is not thread-safe for now */
GLUtesselator *tess = NULL;
std::vector<domUint> tess_data;
std::vector<domUint *> tess_cleanup;
VertexData *tess_vdata = NULL;
size_t tess_nSources;

VertexData *fetchVertexData(Transform transform,
		const domInputLocal_Array &vertInputs,
		const domInputLocalOffset_Array &inputs) {
	VertexData *result = new VertexData();

	result->hasNormals = false;
	result->hasUVs = false;
	result->nSources = inputs.getCount();
	result->data.resize(result->nSources);
	for (size_t i=0; i<result->nSources; ++i)
		result->data[i] = NULL;
	result->typeToOffset.resize(ELast);
	result->typeToCount.resize(ELast);
	result->typeToOffsetInStream.resize(ELast);
	for (int i=0; i<ELast; ++i) {
		result->typeToOffset[i] = result->typeToOffsetInStream[i] = -1;
		result->typeToCount[i] = 0;
	}
	int vertInputIndex = 0;

	for (size_t i=0; i<inputs.getCount(); ++i) {
		int offsetInStream = (int) inputs[i]->getOffset(),
		    offset = offsetInStream;

		daeURI &sourceRef = inputs[i]->getSource();
		sourceRef.resolveElement();
		domSource *source = daeSafeCast<domSource>(sourceRef.getElement());
		std::string semantic = inputs[i]->getSemantic();

		if (semantic == "VERTEX") {
			sourceRef = vertInputs[vertInputIndex]->getSource();
			sourceRef.resolveElement();
			source = daeSafeCast<domSource>(sourceRef.getElement());
			semantic = vertInputs[vertInputIndex]->getSemantic();

			if (vertInputIndex > 0) {
				offset = (int) result->data.size();
				result->data.push_back(NULL);
			}

			if (++vertInputIndex < (int) vertInputs.getCount())
				--i;
		}

		domListOfFloats &floatArray = source->getFloat_array()->getValue();
		domSource::domTechnique_common *techniqueCommon = source->getTechnique_common();
		if (!techniqueCommon)
			SLog(EError, "Data source does not have a <technique_common> tag!");
		domAccessor *accessor = techniqueCommon->getAccessor();
		if (!accessor)
			SLog(EError, "Data source does not have a <accessor> tag!");
		unsigned int nParams = (unsigned int) accessor->getParam_array().getCount(),
			         stride  = (unsigned int) accessor->getStride();
		size_t size = (size_t) accessor->getCount();
		SAssert(nParams <= 4);

		Vec4 *target = new Vec4[size];
		for (size_t j=0; j<size; ++j)
			for (unsigned int k=0; k<nParams; ++k)
				target[j][k] = (Float) floatArray[j*stride+k];

		result->data[offset] = target;

		if (semantic == "POSITION") {
			SAssert(accessor->getStride() == 3);
			SAssert(result->typeToOffset[EPosition] == -1);
			result->typeToOffset[EPosition] = offset;
			result->typeToCount[EPosition] = size;
			result->typeToOffsetInStream[EPosition] = offsetInStream;
			result->glPos = new GLdouble[3*size];
			for (size_t k=0; k<3*size; ++k)
				result->glPos[k] = floatArray[k];
		} else if (semantic == "NORMAL") {
			SAssert(accessor->getStride() == 3);
			SAssert(result->typeToOffset[ENormal] == -1);
			result->hasNormals = true;
			result->typeToOffset[ENormal] = offset;
			result->typeToOffsetInStream[ENormal] = offsetInStream;
			result->typeToCount[ENormal] = size;
		} else if (semantic == "TEXCOORD") {
			SAssert(accessor->getStride() == 2 || accessor->getStride() == 3);
			if (result->typeToOffset[EUV] == -1) {
				result->hasUVs = true;
				result->typeToOffset[EUV] = offset;
				result->typeToOffsetInStream[EUV] = offsetInStream;
				result->typeToCount[EUV] = size;
			} else {
				SLog(EWarn, "Found multiple sets of texture coordinates - ignoring!");
			}
		} else if (semantic == "COLOR") {
			SAssert(accessor->getStride() == 3 || accessor->getStride() == 4);
			SAssert(result->typeToOffset[EVertexColor] == -1);
			result->hasNormals = true;
			result->typeToOffset[EVertexColor] = offset;
			result->typeToOffsetInStream[EVertexColor] = offsetInStream;
			result->typeToCount[EVertexColor] = size;
		} else {
			SLog(EError, "Encountered an unknown source semantic: %s", semantic.c_str());
		}
	}
	SAssert(result->typeToOffset[EPosition] != -1);

	return result;
}

struct Vertex {
	Point p;
	Normal n;
	Point2 uv;
	Vector col;
};

/// For using vertices as keys in an associative structure
struct vertex_key_order : public
	std::binary_function<Vertex, Vertex, bool> {
	static int compare(const Vertex &v1, const Vertex &v2) {
		if (v1.p.x < v2.p.x) return -1;
		else if (v1.p.x > v2.p.x) return 1;
		if (v1.p.y < v2.p.y) return -1;
		else if (v1.p.y > v2.p.y) return 1;
		if (v1.p.z < v2.p.z) return -1;
		else if (v1.p.z > v2.p.z) return 1;
		if (v1.n.x < v2.n.x) return -1;
		else if (v1.n.x > v2.n.x) return 1;
		if (v1.n.y < v2.n.y) return -1;
		else if (v1.n.y > v2.n.y) return 1;
		if (v1.n.z < v2.n.z) return -1;
		else if (v1.n.z > v2.n.z) return 1;
		if (v1.uv.x < v2.uv.x) return -1;
		else if (v1.uv.x > v2.uv.x) return 1;
		if (v1.uv.y < v2.uv.y) return -1;
		else if (v1.uv.y > v2.uv.y) return 1;
		if (v1.col.x < v2.col.x) return -1;
		else if (v1.col.x > v2.col.x) return 1;
		if (v1.col.y < v2.col.y) return -1;
		else if (v1.col.y > v2.col.y) return 1;
		if (v1.col.z < v2.col.z) return -1;
		else if (v1.col.z > v2.col.z) return 1;
		return 0;
	}

	bool operator()(const Vertex &v1, const Vertex &v2) const {
		return compare(v1, v2) < 0;
	}
};

struct SimpleTriangle {
	Point p0, p1, p2;

	inline SimpleTriangle() { }
	inline SimpleTriangle(const Point &p0, const Point &p1, const Point &p2)
		: p0(p0), p1(p1), p2(p2) { }
};

struct triangle_key_order : public std::binary_function<SimpleTriangle, SimpleTriangle, bool> {
	static int compare(const Point &v1, const Point &v2) {
		if (v1.x < v2.x) return -1;
		else if (v1.x > v2.x) return 1;
		if (v1.y < v2.y) return -1;
		else if (v1.y > v2.y) return 1;
		if (v1.z < v2.z) return -1;
		else if (v1.z > v2.z) return 1;
		return 0;
	}

	bool operator()(const SimpleTriangle &t1, const SimpleTriangle &t2) const {
		int result;
		result = compare(t1.p0, t2.p0);
		if (result == -1) return true;
		if (result ==  1) return false;
		result = compare(t1.p1, t2.p1);
		if (result == -1) return true;
		if (result ==  1) return false;
		result = compare(t1.p2, t2.p2);
		if (result == -1) return true;
		if (result ==  1) return false;
		return false;
	}
};

class CustomErrorHandler : public daeErrorHandler {
public:
	void handleError(daeString msg) {
		SLog(EWarn, "Critical COLLADA error: %s", msg);
	}

	void handleWarning(daeString msg) {
		SLog(EWarn, "COLLADA warning: %s", msg);
	}
};

typedef std::map<SimpleTriangle, bool, triangle_key_order> TriangleMap;

static inline Float fromSRGBComponent(Float value) {
	if (value <= (Float) 0.04045)
		return value / (Float) 12.92;
	return std::pow((value + (Float) 0.055)
		/ (Float) (1.0 + 0.055), (Float) 2.4);
}

void writeGeometry(ColladaContext &ctx, const std::string &prefixName, std::string id,
		int geomIndex, std::string matID, Transform transform, VertexData *vData,
		TriangleMap &triMap, bool exportShapeGroup) {
	std::vector<Vertex> vertexBuffer;
	std::vector<Triangle> triangles;
	std::map<Vertex, int, vertex_key_order> vertexMap;
	size_t numMerged = 0, triangleIdx = 0, duplicates = 0;
	Triangle triangle;
	if (tess_data.size() == 0)
		return;

	for (size_t i=0; i<tess_cleanup.size(); ++i)
		delete[] tess_cleanup[i];
	tess_cleanup.clear();

	for (size_t i=0; i<tess_data.size(); i+=tess_nSources) {
		Vertex vertex;
		domUint posRef = tess_data[i+vData->typeToOffsetInStream[EPosition]];
		vertex.p = vData->data[vData->typeToOffset[EPosition]][posRef].toPoint();

		if (vData->typeToOffset[ENormal] != -1) {
			domUint normalRef = tess_data[i+vData->typeToOffsetInStream[ENormal]];
			vertex.n = vData->data[vData->typeToOffset[ENormal]][normalRef].toNormal();
		} else {
			vertex.n = Normal(0.0f);
		}

		if (vData->typeToOffset[EVertexColor] != -1) {
			domUint colorRef = tess_data[i+vData->typeToOffsetInStream[EVertexColor]];
			vertex.col = vData->data[vData->typeToOffset[EVertexColor]][colorRef].toVector();
		} else {
			vertex.col = Normal(0.0f);
		}

		if (vData->typeToOffset[EUV] != -1) {
			domUint uvRef = tess_data[i+vData->typeToOffsetInStream[EUV]];
			vertex.uv = vData->data[vData->typeToOffset[EUV]][uvRef].toPoint2();
			vertex.uv.y = 1-vertex.uv.y; // Invert the V coordinate
		} else {
			vertex.uv = Point2(0.0f);
		}

		int key = -1;
		if (vertexMap.find(vertex) != vertexMap.end()) {
			key = vertexMap[vertex];
			numMerged++;
		} else {
			key = (int) vertexBuffer.size();
			vertexMap[vertex] = (int) key;
			vertexBuffer.push_back(vertex);
		}

		triangle.idx[triangleIdx++] = key;
		if (triangleIdx == 3) {
			Point p0 = vertexBuffer[triangle.idx[0]].p,
				  p1 = vertexBuffer[triangle.idx[1]].p,
				  p2 = vertexBuffer[triangle.idx[2]].p;
			if (triMap.find(SimpleTriangle(p0, p1, p2)) != triMap.end() ||
				triMap.find(SimpleTriangle(p2, p0, p1)) != triMap.end() ||
				triMap.find(SimpleTriangle(p1, p2, p0)) != triMap.end() ||
				triMap.find(SimpleTriangle(p1, p0, p2)) != triMap.end() ||
				triMap.find(SimpleTriangle(p0, p2, p1)) != triMap.end() ||
				triMap.find(SimpleTriangle(p2, p1, p0)) != triMap.end()) {
				/* This triangle is a duplicate from another one which exists
				   in the same geometry group -- we may be dealing with SketchUp,
				   which sometimes exports every face TWICE! */
				duplicates++;
			} else {
				triMap[SimpleTriangle(p0, p1, p2)] = true;
				triangles.push_back(triangle);
			}
			triangleIdx = 0;
		}
	}

	if (duplicates > 0) {
		if (triangles.size() == 0) {
			SLog(EWarn, "\"%s/%s\": Only contains duplicates (%i triangles) of already-existing geometry. Ignoring.",
				prefixName.c_str(), id.c_str(), duplicates);
			ctx.os << "\t<!-- Ignored shape \"" << prefixName << "/"
				<< id << "\" (mat=\"" << matID << "\"), since it only contains duplicate geometry. -->" << endl << endl;
			return;
		} else {
			SLog(EWarn, "Geometry contains %i duplicate triangles!", duplicates);
		}
	}

	SAssert(triangleIdx == 0);
	SLog(EDebug, "\"%s/%s\": Converted " SIZE_T_FMT " triangles, " SIZE_T_FMT
		" vertices (merged " SIZE_T_FMT " vertices).", prefixName.c_str(), id.c_str(),
		triangles.size(), vertexBuffer.size(), numMerged);

	ref<TriMesh> mesh = new TriMesh(prefixName + "/" + id,
		triangles.size(), vertexBuffer.size(),
		vData->typeToOffset[ENormal] != -1,
		vData->typeToOffset[EUV] != -1,
		vData->typeToOffset[EVertexColor] != -1);

	std::copy(triangles.begin(), triangles.end(), mesh->getTriangles());

	Point    *target_positions = mesh->getVertexPositions();
	Normal   *target_normals   = mesh->getVertexNormals();
	Point2   *target_texcoords = mesh->getVertexTexcoords();
	Color3   *target_colors    = mesh->getVertexColors();

	for (size_t i=0; i<vertexBuffer.size(); ++i) {
		*target_positions++ = vertexBuffer[i].p;
		if (target_normals)
			*target_normals ++ = vertexBuffer[i].n;
		if (target_texcoords)
			*target_texcoords++ = vertexBuffer[i].uv;
		if (target_colors) {
			Float r = vertexBuffer[i].col.x;
			Float g = vertexBuffer[i].col.y;
			Float b = vertexBuffer[i].col.z;
			if (!ctx.cvt->m_srgb)
				*target_colors++ = Color3(r, g, b);
			else
				*target_colors++ = Color3(
					fromSRGBComponent(r),
					fromSRGBComponent(g),
					fromSRGBComponent(b)
				);
		}
	}

	id += formatString("_%i", geomIndex);
	std::string filename;

	if (!ctx.cvt->m_geometryFile) {
		filename = id + std::string(".serialized");
		ref<FileStream> stream = new FileStream(ctx.meshesDirectory / filename, FileStream::ETruncReadWrite);
		stream->setByteOrder(Stream::ELittleEndian);
		mesh->serialize(stream);
		stream->close();
		filename = "meshes/" + filename;
	} else {
		ctx.cvt->m_geometryDict.push_back((uint32_t) ctx.cvt->m_geometryFile->getPos());
		mesh->serialize(ctx.cvt->m_geometryFile);
		filename = ctx.cvt->m_geometryFileName.filename().string();
	}

	std::ostringstream matrix;
	for (int i=0; i<4; ++i)
		for (int j=0; j<4; ++j)
			matrix << transform.getMatrix().m[i][j] << " ";
	std::string matrixValues = matrix.str();

	if (!exportShapeGroup) {
		ctx.os << "\t<shape id=\"" << id << "\" type=\"serialized\">" << endl;
		ctx.os << "\t\t<string name=\"filename\" value=\"" << filename << "\"/>" << endl;
		if (ctx.cvt->m_geometryFile)
			ctx.os << "\t\t<integer name=\"shapeIndex\" value=\"" << (ctx.cvt->m_geometryDict.size() - 1) << "\"/>" << endl;
		if (!transform.isIdentity()) {
			ctx.os << "\t\t<transform name=\"toWorld\">" << endl;
			ctx.os << "\t\t\t<matrix value=\"" << matrixValues.substr(0, matrixValues.length()-1) << "\"/>" << endl;
			ctx.os << "\t\t</transform>" << endl;
		}
		if (matID != "")
			ctx.os << "\t\t<ref name=\"bsdf\" id=\"" << matID << "\"/>" << endl;
		ctx.os << "\t</shape>" << endl << endl;
	} else {
		ctx.os << "\t\t<shape type=\"serialized\">" << endl;
		ctx.os << "\t\t\t<string name=\"filename\" value=\"" << filename << "\"/>" << endl;
		if (ctx.cvt->m_geometryFile)
			ctx.os << "\t\t\t<integer name=\"shapeIndex\" value=\"" << (ctx.cvt->m_geometryDict.size() - 1)<< "\"/>" << endl;
		if (matID != "")
			ctx.os << "\t\t\t<ref name=\"bsdf\" id=\"" << matID << "\"/>" << endl;
		ctx.os << "\t\t</shape>" << endl << endl;
	}
}

void exportAnimation(ColladaContext &ctx, const fs::path &path, const std::string &name) {
	AnimationMap::iterator start = ctx.animations.lower_bound(name);
	AnimationMap::iterator end = ctx.animations.upper_bound(name);

	ref<AnimatedTransform> trafo = new AnimatedTransform();

	for (AnimationMap::iterator it = start; it != end; ++it) {
		AbstractAnimationTrack *track = it->second;
		int type = track->getType();
		if (type == FloatTrack::ERotationX
			|| type == FloatTrack::ERotationY
			|| type == FloatTrack::ERotationZ)
			continue;
		trafo->addTrack(track);
	}
	SLog(EDebug, "Writing animation track \"%s\"", path.filename().string().c_str());
	ref<FileStream> fs = new FileStream(path, FileStream::ETruncReadWrite);
	trafo->serialize(fs);
}

void loadGeometry(ColladaContext &ctx, const std::string &instanceName,
		std::string prefixName, Transform transform, domGeometry &geom,
		StringMap &matLookupTable) {
	std::string identifier;
	if (geom.getId() != NULL) {
		identifier = geom.getId();
	} else {
		if (geom.getName() != NULL) {
			identifier = geom.getName();
		} else {
			static int unnamedCtr = 0;
			identifier = formatString("unnamedGeom_%i", unnamedCtr++);
		}
	}
	TriangleMap triMap;

	SLog(EDebug, "Converting geometry \"%s\" (instantiated by %s)..", identifier.c_str(),
		prefixName == "" ? "/" : prefixName.c_str());
	domMesh *mesh = geom.getMesh().cast();
	if (!mesh)
		SLog(EError, "Invalid geometry type encountered (must be a <mesh>)!");

	bool exportShapeGroup = false;
	if (ctx.serializedGeometry.find(identifier) != ctx.serializedGeometry.end()) {
		if (ctx.animations.find(instanceName) != ctx.animations.end()) {
			ctx.os << "\t<shape id=\"" << prefixName << "/" << identifier << "\" type=\"animatedinstance\">" << endl;
			std::string filename = formatString("animation_%i.serialized", ctx.trackIndex++);
			ctx.os << "\t\t<string name=\"filename\" value=\"" << filename << "\"/>" << endl;
			exportAnimation(ctx, ctx.cvt->m_outputDirectory / filename, instanceName);
		} else {
			ctx.os << "\t<shape id=\"" << prefixName << "/" << identifier << "\" type=\"instance\">" << endl;
		}
		if (!transform.isIdentity()) {
			std::ostringstream matrix;
			for (int i=0; i<4; ++i)
				for (int j=0; j<4; ++j)
					matrix << transform.getMatrix().m[i][j] << " ";
			std::string matrixValues = matrix.str();
			ctx.os << "\t\t<transform name=\"toWorld\">" << endl;
			ctx.os << "\t\t\t<matrix value=\"" << matrixValues.substr(0, matrixValues.length()-1) << "\"/>" << endl;
			ctx.os << "\t\t</transform>" << endl;
		}
		ctx.os << "\t\t<ref id=\"" << identifier << "\"/>" << endl;
		ctx.os << "\t</shape>" << endl << endl;
		return;
	} else if (ctx.refCountMap[identifier] > 1 || ctx.refCountMap[instanceName]) {
		ctx.os << "\t<shape id=\"" << identifier << "\" type=\"shapegroup\">" << endl;
		exportShapeGroup = true;
	}
	ctx.serializedGeometry.insert(identifier);

	const domInputLocal_Array &vertInputs = mesh->getVertices()->getInput_array();

	int geomIndex = 0;

	domTriangles_Array &trianglesArray = mesh->getTriangles_array();
	for (size_t i=0; i<trianglesArray.getCount(); ++i) {
		domTriangles *triangles = trianglesArray[i];
		domInputLocalOffset_Array &inputs = triangles->getInput_array();
		VertexData *data = fetchVertexData(transform, vertInputs, inputs);
		domListOfUInts &indices = triangles->getP()->getValue();
		tess_data.clear();
		tess_nSources = data->nSources;
		for (size_t j=0; j<indices.getCount(); ++j)
			tess_data.push_back(indices[j]);
		std::string matID;
		if (triangles->getMaterial() == NULL || matLookupTable.find(triangles->getMaterial()) == matLookupTable.end())
			SLog(EWarn, "Referenced material could not be found, substituting a diffuse BRDF.");
		else
			matID = matLookupTable[triangles->getMaterial()];
		writeGeometry(ctx, prefixName, identifier, geomIndex, matID, transform, data, triMap, exportShapeGroup);
		delete data;
		++geomIndex;
	}

	domPolygons_Array &polygonsArray = mesh->getPolygons_array();
	for (size_t i=0; i<polygonsArray.getCount(); ++i) {
		domPolygons *polygons = polygonsArray[i];
		domInputLocalOffset_Array &inputs = polygons->getInput_array();
		VertexData *data = fetchVertexData(transform, vertInputs, inputs);
		domP_Array &indexArray = polygons->getP_array();
		int posOffset = data->typeToOffset[EPosition];

		tess_data.clear();
		tess_nSources = data->nSources;
		for (size_t j=0; j<indexArray.getCount(); ++j) {
			domListOfUInts &indices = indexArray[j]->getValue();
			domUint *temp = new domUint[indices.getCount()];
			bool invalid = false;

			for (int m=0; m<ELast; ++m) {
				int offset = data->typeToOffsetInStream[m];
				if (offset == -1)
					continue;
				size_t count  = data->typeToCount[m];
				for (size_t l = 0; l < indices.getCount(); l+=data->nSources) {
					domUint idx = indices.get(l+offset);
					if (idx >= count) {
						SLog(EWarn, "Encountered the invalid polygon index %i "
							"(must be in [0, " SIZE_T_FMT "]) -- ignoring polygon!", (domInt) idx, count-1);
						invalid = true;
						break;
					}
				}
			}

			if (invalid)
				continue;

			for (size_t l = 0; l<indices.getCount(); ++l)
				temp[l] = indices.get(l);

			tess_vdata = data;
			gluTessBeginPolygon(tess, NULL);
			gluTessBeginContour(tess);

			for (size_t k=0; k<indices.getCount(); k+=data->nSources)
				gluTessVertex(tess, &data->glPos[3*temp[k+posOffset]], (GLvoid *) (temp+k));

			gluTessEndContour(tess);
			gluTessEndPolygon(tess);
			delete[] temp;
		}

		std::string matID;
		if (polygons->getMaterial() == NULL || matLookupTable.find(polygons->getMaterial()) == matLookupTable.end())
			SLog(EWarn, "Referenced material could not be found, substituting a diffuse BRDF.");
		else
			matID = matLookupTable[polygons->getMaterial()];

		writeGeometry(ctx, prefixName, identifier, geomIndex, matID, transform, data, triMap, exportShapeGroup);
		delete data;
		++geomIndex;
	}

	domPolylist_Array &polylistArray = mesh->getPolylist_array();
	for (size_t i=0; i<polylistArray.getCount(); ++i) {
		domPolylist *polylist = polylistArray[i];
		domInputLocalOffset_Array &inputs = polylist->getInput_array();
		VertexData *data = fetchVertexData(transform, vertInputs, inputs);
		domListOfUInts &vcount = polylist->getVcount()->getValue();
		domListOfUInts &indexArray = polylist->getP()->getValue();
		int posOffset = data->typeToOffset[EPosition], indexOffset = 0;
		tess_data.clear();
		tess_nSources = data->nSources;

		for (size_t j=0; j<vcount.getCount(); ++j) {
			size_t vertexCount = (size_t) vcount.get(j);
			domUint *temp = new domUint[vertexCount * data->nSources];

			bool invalid = false;

			for (int m=0; m<ELast; ++m) {
				int offset = data->typeToOffsetInStream[m];
				if (offset == -1)
					continue;
				size_t count  = data->typeToCount[m];
				for (size_t l = 0; l < vertexCount; ++l) {
					domUint idx = indexArray.get(l*data->nSources+offset);
					if (idx >= count) {
						SLog(EWarn, "Encountered the invalid polygon index %i "
							"(must be in [0, " SIZE_T_FMT "]) -- ignoring polygon!", (domInt) idx, count-1);
						invalid = true;
						break;
					}
				}
			}

			if (invalid)
				continue;

			for (size_t l = 0; l<vertexCount * data->nSources; ++l)
				temp[l] = indexArray.get(indexOffset++);

			tess_vdata = data;
			gluTessBeginPolygon(tess, NULL);
			gluTessBeginContour(tess);

			for (size_t k=0; k<vertexCount; k++)
				gluTessVertex(tess, &data->glPos[temp[k*data->nSources+posOffset]*3], (GLvoid *) (temp + k*data->nSources));

			gluTessEndContour(tess);
			gluTessEndPolygon(tess);
			delete[] temp;
		}

		std::string matID;
		if (polylist->getMaterial() == NULL || matLookupTable.find(polylist->getMaterial()) == matLookupTable.end())
			SLog(EWarn, "Referenced material \"%s\" could not be found, substituting a diffuse BRDF.", polylist->getMaterial());
		else
			matID = matLookupTable[polylist->getMaterial()];

		writeGeometry(ctx, prefixName, identifier, geomIndex, matID, transform, data, triMap, exportShapeGroup);
		delete data;
		++geomIndex;
	}
	if (exportShapeGroup) {
		ctx.os << "\t</shape>" << endl << endl;
		if (ctx.animations.find(instanceName) != ctx.animations.end()) {
			ctx.os << "\t<shape id=\"" << prefixName << "/" << identifier << "\" type=\"animatedinstance\">" << endl;
			std::string filename = formatString("animation_%i.serialized", ctx.trackIndex++);
			ctx.os << "\t\t<string name=\"filename\" value=\"" << filename << "\"/>" << endl;
			exportAnimation(ctx, ctx.cvt->m_outputDirectory / filename, instanceName);
		} else {
			ctx.os << "\t<shape id=\"" << prefixName << "/" << identifier << "\" type=\"instance\">" << endl;
			if (!transform.isIdentity()) {
				std::ostringstream matrix;
				for (int i=0; i<4; ++i)
					for (int j=0; j<4; ++j)
						matrix << transform.getMatrix().m[i][j] << " ";
				std::string matrixValues = matrix.str();
				ctx.os << "\t\t<transform name=\"toWorld\">" << endl;
				ctx.os << "\t\t\t<matrix value=\"" << matrixValues.substr(0, matrixValues.length()-1) << "\"/>" << endl;
				ctx.os << "\t\t</transform>" << endl;
			}
		}
		ctx.os << "\t\t<ref id=\"" << identifier << "\"/>" << endl;
		ctx.os << "\t</shape>" << endl << endl;
	}
}

void loadMaterialParam(ColladaContext &ctx, const std::string &name,
		domCommon_color_or_texture_type *value, bool handleRefs) {
	if (!value)
		return;
	domCommon_color_or_texture_type_complexType::domColor* color =
		value->getColor().cast();
	domCommon_color_or_texture_type_complexType::domTexture* texture =
		value->getTexture().cast();
	if (color && !handleRefs) {
		domFloat4 &colValue = color->getValue();
		if (ctx.cvt->m_srgb)
			ctx.os << "\t\t<srgb name=\"" << name << "\" value=\"";
		else
			ctx.os << "\t\t<rgb name=\"" << name << "\" value=\"";
		ctx.os << colValue.get(0) << " " << colValue.get(1) << " "
		   << colValue.get(2) << "\"/>" << endl;
	} else if (texture && handleRefs) {
		if (ctx.idToTexture.find(texture->getTexture()) == ctx.idToTexture.end()) {
			SLog(EError, "Could not find referenced texture \"%s\"", texture->getTexture());
		} else {
			ctx.os << "\t\t<ref name=\"" << name << "\" id=\""
			   << ctx.idToTexture[texture->getTexture()] << "\"/>" << endl;
		}
	}
}

void loadMaterialParam(ColladaContext &ctx, const std::string &name,
		domCommon_float_or_param_type *value, bool handleRef) {
	if (!value)
		return;
	domCommon_float_or_param_type::domFloat *floatValue = value->getFloat();
	if (!handleRef && floatValue) {
		ctx.os << "\t\t<float name=\"" << name << "\" value=\""
		   << floatValue->getValue() << "\"/>" << endl;
	}
}

void loadMaterial(ColladaContext &ctx, domMaterial &mat) {
	std::string identifier;
	if (mat.getId() != NULL) {
		identifier = mat.getId();
	} else {
		if (mat.getName() != NULL) {
			identifier = mat.getName();
		} else {
			static int unnamedCtr = 0;
			identifier = formatString("unnamedMat_%i", unnamedCtr++);
		}
	}

	daeURI &effRef = mat.getInstance_effect()->getUrl();
	effRef.resolveElement();
	domEffect *effect = daeSafeCast<domEffect>(effRef.getElement());

	if (!effect)
		SLog(EError, "Referenced effect not found!");

	domProfile_COMMON *commonProfile = daeSafeCast<domProfile_COMMON>
		(effect->getDescendant("profile_COMMON"));

	if (!commonProfile)
		SLog(EError, "Common effect profile not found!");

	/* The following supports a subset of the curious ColladaFX output
       produced by the Blender COLLADA exporter */
	daeTArray<daeSmartRef<domCommon_newparam_type> > &newParamArray = commonProfile->getNewparam_array();
	for (size_t i=0; i<newParamArray.getCount(); ++i) {
		domCommon_newparam_type_complexType *newParam = newParamArray[i];
		domFx_surface_common *surface = newParam->getSurface();
		domFx_sampler2D_common *sampler2D = newParam->getSampler2D();


		if (surface) {
			SAssert(surface->getType() == FX_SURFACE_TYPE_ENUM_2D);
			daeTArray<daeSmartRef<domFx_surface_init_from_common> > &initFromArray
				= surface->getFx_surface_init_common()->getInit_from_array();
			SAssert(initFromArray.getCount() == 1);
			std::string id = initFromArray[0]->getValue().getID();
			if (ctx.idToTexture.find(id) == ctx.idToTexture.end())
				SLog(EError, "Referenced bitmap '%s' not found!", id.c_str());
			ctx.idToTexture[newParam->getSid()] = ctx.idToTexture[id];
		}

		if (sampler2D) {
			std::string id = sampler2D->getSource()->getValue();
			if (ctx.idToTexture.find(id) == ctx.idToTexture.end())
				SLog(EError, "Referenced surface '%s' not found!", id.c_str());
			ctx.idToTexture[newParam->getSid()] = ctx.idToTexture[id];
		}
	}

	domProfile_COMMON::domTechnique *technique = commonProfile->getTechnique();

	if (!technique)
		SLog(EError, "The technique element is missing!");

	domProfile_COMMON::domTechnique::domPhong* phong = technique->getPhong();
	domProfile_COMMON::domTechnique::domBlinn* blinn = technique->getBlinn();
	domProfile_COMMON::domTechnique::domLambert* lambert = technique->getLambert();
	domProfile_COMMON::domTechnique::domConstant* constant = technique->getConstant();

	if (phong) {
		domCommon_color_or_texture_type* diffuse = phong->getDiffuse();
		domCommon_color_or_texture_type* specular = phong->getSpecular();
		domCommon_float_or_param_type* shininess = phong->getShininess();
		bool isDiffuse = false;

		if (specular && specular->getColor().cast()) {
			domFloat4 &colValue = specular->getColor()->getValue();
			if (colValue.get(0) == colValue.get(1) &&
				colValue.get(1) == colValue.get(2) &&
				colValue.get(2) == 0)
				isDiffuse = true;
		}
		if (isDiffuse) {
			ctx.os << "\t<bsdf id=\"" << identifier << "\" type=\"diffuse\">" << endl;
			loadMaterialParam(ctx, "reflectance", diffuse, false);
			loadMaterialParam(ctx, "reflectance", diffuse, true);
			ctx.os << "\t</bsdf>" << endl << endl;
		} else {
			ctx.os << "\t<bsdf id=\"" << identifier << "\" type=\"phong\">" << endl;
			loadMaterialParam(ctx,  "diffuseReflectance", diffuse, false);
			loadMaterialParam(ctx, "specularReflectance", specular, false);
			loadMaterialParam(ctx, "exponent", shininess, false);
			loadMaterialParam(ctx, "diffuseReflectance", diffuse, true);
			loadMaterialParam(ctx, "specularReflectance", specular, true);
			loadMaterialParam(ctx, "exponent", shininess, true);
			ctx.os << "\t</bsdf>" << endl << endl;
		}
	} else if (lambert) {
		domCommon_color_or_texture_type* diffuse = lambert->getDiffuse();
		ctx.os << "\t<bsdf id=\"" << identifier << "\" type=\"diffuse\">" << endl;
		loadMaterialParam(ctx, "reflectance", diffuse, false);
		loadMaterialParam(ctx, "reflectance", diffuse, true);
		ctx.os << "\t</bsdf>" << endl << endl;
	} else if (blinn) {
		SLog(EWarn, "\"%s\": Encountered a \"blinn\" COLLADA material, which is currently "
			"unsupported in Mitsuba -- replacing it using a Phong material.", identifier.c_str());
		domCommon_color_or_texture_type* diffuse = blinn->getDiffuse();
		domCommon_color_or_texture_type* specular = blinn->getSpecular();
		domCommon_float_or_param_type* shininess = blinn->getShininess();
		bool isDiffuse = false;

		if (specular && specular->getColor().cast()) {
			domFloat4 &colValue = specular->getColor()->getValue();
			if (colValue.get(0) == colValue.get(1) &&
				colValue.get(1) == colValue.get(2) &&
				colValue.get(2) == 0)
				isDiffuse = true;
		}
		if (isDiffuse) {
			ctx.os << "\t<bsdf id=\"" << identifier << "\" type=\"diffuse\">" << endl;
			loadMaterialParam(ctx, "reflectance", diffuse, false);
			loadMaterialParam(ctx, "reflectance", diffuse, true);
			ctx.os << "\t</bsdf>" << endl << endl;
		} else {
			ctx.os << "\t<bsdf id=\"" << identifier << "\" type=\"blinn\">" << endl;
			ctx.os << "\t\t<float name=\"specularReflectance\" value=\"1\"/>" << endl;
			ctx.os << "\t\t<float name=\"diffuseReflectance\" value=\"1\"/>" << endl;
			loadMaterialParam(ctx, "diffuseReflectance", diffuse, false);
			loadMaterialParam(ctx, "specularReflectance", specular, false);
			loadMaterialParam(ctx, "exponent", shininess, false);
			loadMaterialParam(ctx, "diffuseReflectance", diffuse, true);
			loadMaterialParam(ctx, "specularReflectance", specular, true);
			loadMaterialParam(ctx, "exponent", shininess, true);
			ctx.os << "\t</bsdf>" << endl << endl;
		}
	} else if (constant) {
		domCommon_float_or_param_type* transparency = constant->getTransparency();
		domCommon_float_or_param_type::domFloat *transparencyValue =
				transparency ? transparency->getFloat() : NULL;
		if (transparencyValue && transparencyValue->getValue() > 0.5) {
			ctx.os << "\t<bsdf id=\"" << identifier << "\" type=\"dielectric\"/>" << endl << endl;
		} else {
			SLog(EWarn, "\"%s\": Encountered a \"constant\" COLLADA material, which is currently "
				"unsupported in Mitsuba -- replacing it using a Lambertian material.", identifier.c_str());
			ctx.os << "\t<bsdf id=\"" << identifier << "\" type=\"diffuse\"/>" << endl << endl;
		}
	} else {
		SLog(EError, "Material type not supported! (must be Lambertian/Phong/Blinn/Constant)");
	}
}

void loadLight(ColladaContext &ctx, Transform transform, domLight &light) {
	std::string identifier;
	if (light.getId() != NULL) {
		identifier = light.getId();
	} else {
		if (light.getName() != NULL) {
			identifier = light.getName();
		} else {
			static int unnamedCtr = 0;
			identifier = formatString("unnamedLight_%i", unnamedCtr++);
		}
	}

	SLog(EDebug, "Converting light \"%s\" ..", identifier.c_str());
	char *end_ptr = NULL;

	// Lights in Mitsuba point along the positive Z axis (COLLADA: neg. Z)
	transform = transform * Transform::scale(Vector(1, 1, -1));

	Point pos = transform(Point(0, 0, 0));
	Point target = transform(Point(0, 0, 1));

	Float intensity = 1;
	const domTechnique_Array &techniques = light.getTechnique_array();
	for (size_t i=0; i<techniques.getCount(); ++i) {
		domTechnique *tech = techniques.get(i);

		daeElement *intensityElement = tech->getChild("intensity");
		if (intensityElement && intensityElement->hasCharData()) {
			std::string charData = intensityElement->getCharData();
			intensity = (Float) strtod(charData.c_str(), &end_ptr);
			if (*end_ptr != '\0')
				SLog(EError, "Could not parse the light intensity!");
		}
	}

	domLight::domTechnique_common::domPoint *point = light.getTechnique_common()->getPoint().cast();
	if (point) {
		bool notQuadratic = false;
		if (point->getConstant_attenuation() && point->getConstant_attenuation()->getValue() != 1)
			notQuadratic = true;
		if (point->getLinear_attenuation() && point->getLinear_attenuation()->getValue() != 0)
			notQuadratic = true;
		if (point->getQuadratic_attenuation() && point->getQuadratic_attenuation()->getValue() != 1)
			notQuadratic = true;
		if (notQuadratic)
			SLog(EWarn, "Point light \"%s\" is not a quadratic light! Treating it as one -- expect problems.", identifier.c_str());
		domFloat3 &color = point->getColor()->getValue();
		ctx.os << "\t<emitter id=\"" << identifier << "\" type=\"point\">" << endl;
		ctx.os << "\t\t<rgb name=\"intensity\" value=\"" << color[0]*intensity << " " << color[1]*intensity << " " << color[2]*intensity << "\"/>" << endl << endl;
		ctx.os << "\t\t<transform name=\"toWorld\">" << endl;
		ctx.os << "\t\t\t<translate x=\"" << pos.x << "\" y=\"" << pos.y << "\" z=\"" << pos.z << "\"/>" << endl;
		ctx.os << "\t\t</transform>" << endl;
		ctx.os << "\t</emitter>" << endl << endl;
	}

	domLight::domTechnique_common::domDirectional *directional = light.getTechnique_common()->getDirectional().cast();
	if (directional) {
		domFloat3 &color = directional->getColor()->getValue();
		ctx.os << "\t<emitter id=\"" << identifier << "\" type=\"directional\">" << endl;
		ctx.os << "\t\t<rgb name=\"irradiance\" value=\"" << color[0]*intensity << " " << color[1]*intensity << " " << color[2]*intensity << "\"/>" << endl << endl;
		ctx.os << "\t\t<transform name=\"toWorld\">" << endl;
		ctx.os << "\t\t\t<lookat origin=\"" << pos.x << ", " << pos.y << ", " << pos.z << "\" target=\"" << target.x << ", " << target.y << ", " << target.z << "\"/>" << endl;
		ctx.os << "\t\t</transform>" << endl << endl;
		ctx.os << "\t</emitter>" << endl << endl;
	}

	domLight::domTechnique_common::domSpot *spot = light.getTechnique_common()->getSpot().cast();
	if (spot) {
		bool notQuadratic = false;
		if (spot->getConstant_attenuation() && spot->getConstant_attenuation()->getValue() != 1)
			notQuadratic = true;
		if (spot->getLinear_attenuation() && spot->getLinear_attenuation()->getValue() != 0)
			notQuadratic = true;
		if (spot->getQuadratic_attenuation() && spot->getQuadratic_attenuation()->getValue() != 1)
			notQuadratic = true;
		if (notQuadratic)
			SLog(EWarn, "Spot light \"%s\" is not a quadratic light! Treating it as one -- expect problems.", identifier.c_str());
		domFloat3 &color = spot->getColor()->getValue();
		Float falloffAngle = 180.0f;
		if (spot->getFalloff_angle())
			falloffAngle = (Float) spot->getFalloff_angle()->getValue();
		ctx.os << "\t<emitter id=\"" << identifier << "\" type=\"spot\">" << endl;
		ctx.os << "\t\t<rgb name=\"intensity\" value=\"" << color[0]*intensity << " " << color[1]*intensity << " " << color[2]*intensity << "\"/>" << endl;
		ctx.os << "\t\t<float name=\"cutoffAngle\" value=\"" << falloffAngle/2 << "\"/>" << endl << endl;
		ctx.os << "\t\t<transform name=\"toWorld\">" << endl;
		ctx.os << "\t\t\t<lookat origin=\"" << pos.x << ", " << pos.y << ", " << pos.z << "\" target=\"" << target.x << ", " << target.y << ", " << target.z << "\"/>" << endl;
		ctx.os << "\t\t</transform>" << endl;
		ctx.os << "\t</emitter>" << endl << endl;
	}
	domLight::domTechnique_common::domAmbient *ambient = light.getTechnique_common()->getAmbient().cast();
	if (ambient) {
		domFloat3 &color = ambient->getColor()->getValue();
		ctx.os << "\t<emitter id=\"" << identifier << "\" type=\"constant\">" << endl;
		ctx.os << "\t\t<rgb name=\"radiance\" value=\"" << color[0]*intensity << " " << color[1]*intensity << " " << color[2]*intensity << "\"/>" << endl;
		ctx.os << "\t</emitter>" << endl << endl;
	}
	if (!point && !spot && !ambient && !directional)
		SLog(EWarn, "Encountered an unknown light type!");
}

void loadImage(ColladaContext &ctx, domImage &image) {
	std::string identifier;
	if (image.getId() != NULL) {
		identifier = image.getId();
	} else {
		if (image.getName() != NULL) {
			identifier = image.getName();
		} else {
			static int unnamedCtr = 0;
			identifier = formatString("unnamedTexture_%i", unnamedCtr++);
		}
	}

	SLog(EDebug, "Converting texture \"%s\" ..", identifier.c_str());

	std::string uri = image.getInit_from()->getValue().str();
	std::string filename = cdom::uriToFilePath(uri);
	if (filename.empty()) /* When uriToFilePath fails, try to use the path as is */
		filename = uri;

	/* Prevent Linux/OSX fs::path handling issues for DAE files created on Windows */
	for (size_t i=0; i<filename.length(); ++i) {
		if (filename[i] == '\\')
			filename[i] = '/';
	}
	if (ctx.fileToId.find(filename) != ctx.fileToId.end()) {
		ctx.idToTexture[identifier] = ctx.fileToId[filename];
		return;
	}

	ctx.idToTexture[identifier] = identifier;
	ctx.fileToId[filename] = identifier;

	fs::path path = fs::path(filename);
	fs::path targetPath = ctx.texturesDirectory / path.filename();

	std::string extension = boost::to_lower_copy(path.extension().string());
	if (extension == ".rgb")
		SLog(EWarn, "Maya RGB images must be converted to PNG, EXR or JPEG! The 'imgcvt' "
			"utility found in the Maya binary directory can be used to do this.");

	if (!fs::exists(targetPath)) {
		if (!fs::exists(path)) {
			ref<FileResolver> fRes = Thread::getThread()->getFileResolver();
			path = fRes->resolve(path.filename());

			if (!fs::exists(path)) {
				SLog(EWarn, "Found neither \"%s\" nor \"%s\"!", filename.c_str(), path.string().c_str());
				path = ctx.cvt->locateResource(path.filename());
				targetPath = targetPath.parent_path() / path.filename();
				if (path.empty())
					SLog(EError, "Unable to locate a resource -- aborting conversion.");
				else
					fRes->appendPath(path.parent_path());
			}
		}
		if (fs::absolute(path) != fs::absolute(targetPath)) {
			ref<FileStream> input = new FileStream(path, FileStream::EReadOnly);
			ref<FileStream> output = new FileStream(targetPath, FileStream::ETruncReadWrite);
			input->copyTo(output);
			input->close();
			output->close();
		}
	}

	ctx.os << "\t<texture id=\"" << identifier << "\" type=\"bitmap\">" << endl;
	ctx.os << "\t\t<string name=\"filename\" value=\"textures/" << targetPath.filename().string() << "\"/>" << endl;
	ctx.os << "\t</texture>" << endl << endl;
}

void loadCamera(ColladaContext &ctx, Transform transform, domCamera &camera) {
	std::string identifier;
	if (camera.getId() != NULL) {
		identifier = camera.getId();
	} else {
		if (camera.getName() != NULL) {
			identifier = camera.getName();
		} else {
			static int unnamedCtr = 0;
			identifier = formatString("unnamedCamera_%i", unnamedCtr++);
		}
	}

	SLog(EDebug, "Converting camera \"%s\" ..", identifier.c_str());
	Float aspect = 1.0f;
	int xres=768;

	// Cameras in Mitsuba point along the positive Z axis (COLLADA: neg. Z)
	transform = transform * Transform::scale(Vector(1, 1, -1));

	std::ostringstream matrix;
	for (int i=0; i<4; ++i)
		for (int j=0; j<4; ++j)
			matrix << transform.getMatrix().m[i][j] << " ";
	std::string matrixValues = matrix.str();

	domCamera::domOptics::domTechnique_common::domOrthographic* ortho = camera.getOptics()->
		getTechnique_common()->getOrthographic().cast();
	if (ortho) {
		if (ortho->getAspect_ratio().cast() != 0)
			aspect = (Float) ortho->getAspect_ratio()->getValue();
		if (ctx.cvt->m_xres != -1) {
			xres = ctx.cvt->m_xres;
			aspect = (Float) ctx.cvt->m_xres / (Float) ctx.cvt->m_yres;
		}
		ctx.os << "\t<sensor id=\"" << identifier << "\" type=\"orthographic\">" << endl;
	}

	domCamera::domOptics::domTechnique_common::domPerspective* persp = camera.getOptics()->
		getTechnique_common()->getPerspective().cast();
	if (persp) {
		if (ctx.cvt->m_xres != -1) {
			xres = ctx.cvt->m_xres;
			aspect = (Float) ctx.cvt->m_xres / (Float) ctx.cvt->m_yres;
		} else {
			if (persp->getAspect_ratio().cast() != 0)
				aspect = (Float) persp->getAspect_ratio()->getValue();
		}
		ctx.os << "\t<sensor id=\"" << identifier << "\" type=\"perspective\">" << endl;
		if (persp->getXfov().cast()) {
			Float xFov = (Float) persp->getXfov()->getValue();
			Float yFov = radToDeg(2 * std::atan(std::tan(degToRad(xFov)/2) / aspect));
			if (aspect <= 1.0f)
				ctx.os << "\t\t<float name=\"fov\" value=\"" << xFov << "\"/>" << endl;
			else
				ctx.os << "\t\t<float name=\"fov\" value=\"" << yFov << "\"/>" << endl;
		} else if (persp->getYfov().cast()) {
			Float yFov = (Float) persp->getYfov()->getValue();
			Float xFov = radToDeg(2 * std::atan(std::tan(degToRad(yFov)/2) * aspect));
			if (aspect > 1.0f)
				ctx.os << "\t\t<float name=\"fov\" value=\"" << yFov << "\"/>" << endl;
			else
				ctx.os << "\t\t<float name=\"fov\" value=\"" << xFov << "\"/>" << endl;
		}
		ctx.os << "\t\t<float name=\"nearClip\" value=\"" << persp->getZnear()->getValue() << "\"/>" << endl;
		ctx.os << "\t\t<float name=\"farClip\" value=\"" << persp->getZfar()->getValue() << "\"/>" << endl;
		ctx.os << "\t\t<string name=\"fovAxis\" value=\"" << (ctx.cvt->m_mapSmallerSide ? "smaller" : "larger") << "\"/>" << endl;
	}

	ctx.os << endl;
	ctx.os << "\t\t<transform name=\"toWorld\">" << endl;
	ctx.os << "\t\t\t<matrix value=\"" << matrixValues.substr(0, matrixValues.length()-1) << "\"/>" << endl;
	ctx.os << "\t\t</transform>" << endl << endl;
	ctx.os << "\t\t<sampler id=\"" << identifier << "_sampler\" type=\"ldsampler\">" << endl;
	ctx.os << "\t\t\t<integer name=\"sampleCount\" value=\"4\"/>" << endl;
	ctx.os << "\t\t</sampler>" << endl << endl;
	ctx.os << "\t\t<film id=\"" << identifier << "_film\" type=\"" << ctx.cvt->m_filmType << "\">" << endl;
	ctx.os << "\t\t\t<integer name=\"width\" value=\"" << xres << "\"/>" << endl;
	ctx.os << "\t\t\t<integer name=\"height\" value=\"" << (int) (xres/aspect) << "\"/>" << endl;
	ctx.os << "\t\t\t<rfilter type=\"gaussian\"/>" << endl;
	ctx.os << "\t\t</film>" << endl;
	ctx.os << "\t</sensor>" << endl << endl;
}

void loadNode(ColladaContext &ctx, Transform transform, domNode &node, std::string prefixName) {
	std::string identifier;
	if (node.getId() != NULL) {
		identifier = node.getId();
	} else {
		if (node.getName() != NULL) {
			identifier = node.getName();
		} else {
			static int unnamedCtr = 0;
			identifier = formatString("unnamedNode_%i", unnamedCtr);
		}
	}
	prefixName = prefixName + std::string("/") + identifier;
	SLog(EDebug, "Converting node \"%s\" ..", identifier.c_str());

	daeTArray<daeSmartRef<daeElement> > children = node.getChildren();
	/* Parse transformations */
	for (size_t i=0; i<children.getCount(); ++i) {
		daeElement *element = children.get(i);
		if (element->typeID() == domRotate::ID()) {
			/* Skip rotations labeled as "post-rotationY". Maya and 3ds max export these with some
			   cameras, which introduces an incorrect 90 degree rotation unless ignored */
			if (element->hasAttribute("sid") && element->getAttribute("sid") == "post-rotationY")
				continue;
			daeTArray<double> value = daeSafeCast<domRotate>(element)->getValue();
			Vector axis((Float) value.get(0), (Float) value.get(1), (Float) value.get(2));
			Float angle = (Float) value.get(3);
			if (angle != 0) {
				if (axis.isZero()) {
					SLog(EWarn, "Encountered a rotation around a zero vector -- ignoring!");
				} else {
					transform = transform *
						Transform::rotate(axis, (Float) value.get(3));
				}
			}
		} else if (element->typeID() == domTranslate::ID()) {
			daeTArray<double> value = daeSafeCast<domTranslate>(element)->getValue();
			transform = transform *
				Transform::translate(Vector((Float) value.get(0), (Float) value.get(1), (Float) value.get(2)));
		} else if (element->typeID() == domScale::ID()) {
			daeTArray<double> value = daeSafeCast<domScale>(element)->getValue();
			transform = transform *
				Transform::scale(Vector((Float) value.get(0), (Float) value.get(1), (Float) value.get(2)));
		} else if (element->typeID() == domLookat::ID()) {
			daeTArray<double> value = daeSafeCast<domLookat>(element)->getValue();
			transform = transform *
				Transform::lookAt(
					Point((Float) value.get(0), (Float) value.get(1), (Float) value.get(2)),
					Point((Float) value.get(3), (Float) value.get(4), (Float) value.get(5)),
					Vector((Float) value.get(6), (Float) value.get(7), (Float) value.get(8))
			);
		} else if (element->typeID() == domMatrix::ID()) {
			daeTArray<double> value = daeSafeCast<domMatrix>(element)->getValue();
			Matrix4x4 matrix(
				(Float) value.get(0), (Float) value.get(1), (Float) value.get(2), (Float) value.get(3),
				(Float) value.get(4), (Float) value.get(5), (Float) value.get(6), (Float) value.get(7),
				(Float) value.get(8), (Float) value.get(9), (Float) value.get(10), (Float) value.get(11),
				(Float) value.get(12), (Float) value.get(13), (Float) value.get(14), (Float) value.get(15)
			);
			transform = transform * Transform(matrix);
		}
	}


	/* Iterate over all geometry references */
	domInstance_geometry_Array &instanceGeometries = node.getInstance_geometry_array();
	for (size_t i=0; i<instanceGeometries.getCount(); ++i) {
		domInstance_geometry *inst = instanceGeometries[i];
		domGeometry *geom = daeSafeCast<domGeometry>(inst->getUrl().getElement());
		domBind_material *bmat = inst->getBind_material();
		StringMap matLookupTable;
		if (bmat) {
			domBind_material::domTechnique_common *technique = bmat->getTechnique_common();
			if (!technique)
				SLog(EError, "bind_material does not contain a <technique_common> element!");
			domInstance_material_Array &instMaterials = technique->getInstance_material_array();

			for (size_t i=0; i<instMaterials.getCount(); ++i) {
				domInstance_material *instMat = instMaterials[i];
				daeURI &matRef = instMat->getTarget();
				matRef.resolveElement();
				domMaterial *material = daeSafeCast<domMaterial>(matRef.getElement());
				matLookupTable[instMat->getSymbol()] = material->getId();
			}
		} else {
			SLog(EWarn, "instance_geometry does not contain a <bind_material> element!");
		}

		if (!geom)
			SLog(EError, "Could not find a referenced geometry object!");
		loadGeometry(ctx, identifier, prefixName, transform, *geom, matLookupTable);
	}

	/* Iterate over all light references */
	domInstance_light_Array &instanceLights = node.getInstance_light_array();
	for (size_t i=0; i<instanceLights.getCount(); ++i) {
		domInstance_light *inst = instanceLights[i];
		domLight *light = daeSafeCast<domLight>(inst->getUrl().getElement());
		if (!light)
			SLog(EError, "Could not find a referenced light!");
		loadLight(ctx, transform, *light);
	}

	/* Iterate over all camera references */
	domInstance_camera_Array &instanceCameras = node.getInstance_camera_array();
	for (size_t i=0; i<instanceCameras.getCount(); ++i) {
		domInstance_camera *inst = instanceCameras[i];
		domCamera *camera = daeSafeCast<domCamera>(inst->getUrl().getElement());
		if (camera == NULL)
			SLog(EError, "Could not find a referenced camera!");
		loadCamera(ctx, transform, *camera);
	}

	/* Recursively iterate through sub-nodes */
	domNode_Array &nodes = node.getNode_array();
	for (size_t i=0; i<nodes.getCount(); ++i)
		loadNode(ctx, transform, *nodes[i], prefixName);

	/* Recursively iterate through <instance_node> elements */
	domInstance_node_Array &instanceNodes = node.getInstance_node_array();
	for (size_t i=0; i<instanceNodes.getCount(); ++i) {
		domNode *node = daeSafeCast<domNode>(instanceNodes[i]->getUrl().getElement());
		if (!node)
			SLog(EError, "Could not find a referenced node!");
		loadNode(ctx, transform, *node, prefixName + std::string("/") + identifier);
	}
}

void computeRefCounts(ColladaContext &ctx, domNode &node) {
	domInstance_geometry_Array &instanceGeometries = node.getInstance_geometry_array();
	for (size_t i=0; i<instanceGeometries.getCount(); ++i) {
		domInstance_geometry *inst = instanceGeometries[i];
		domGeometry *geom = daeSafeCast<domGeometry>(inst->getUrl().getElement());
		if (geom->getId() != NULL) {
			if (ctx.refCountMap.find(geom->getId()) == ctx.refCountMap.end())
				ctx.refCountMap[geom->getId()] = 1;
			else
				ctx.refCountMap[geom->getId()]++;
		}
	}

	/* Recursively iterate through sub-nodes */
	domNode_Array &nodes = node.getNode_array();
	for (size_t i=0; i<nodes.getCount(); ++i)
		computeRefCounts(ctx, *nodes[i]);

	/* Recursively iterate through <instance_node> elements */
	domInstance_node_Array &instanceNodes = node.getInstance_node_array();
	for (size_t i=0; i<instanceNodes.getCount(); ++i) {
		domNode *node = daeSafeCast<domNode>(instanceNodes[i]->getUrl().getElement());
		computeRefCounts(ctx, *node);
	}
}

void loadAnimation(ColladaContext &ctx, domAnimation &anim) {
	std::string identifier;
	if (anim.getId() != NULL) {
		identifier = anim.getId();
	} else {
		if (anim.getName() != NULL) {
			identifier = anim.getName();
		} else {
			static int unnamedCtr = 0;
			identifier = formatString("unnamedAnimation_%i", unnamedCtr);
		}
	}
	SLog(EDebug, "Loading animation \"%s\" ..", identifier.c_str());

	domChannel_Array &channels = anim.getChannel_array();
	for (size_t i=0; i<channels.getCount(); ++i) {
		domChannel *channel = channels[i];
		std::vector<std::string> target = tokenize(channel->getTarget(), "./");
		SAssert(target.size() >= 2);
		if (ctx.refCountMap.find(target[0]) == ctx.refCountMap.end())
			ctx.refCountMap[target[0]] = 1;
		else
			ctx.refCountMap[target[0]]++;

		daeURI &sourceRef = channel->getSource();
		sourceRef.resolveElement();
		domSampler *sampler = daeSafeCast<domSampler>(sourceRef.getElement());
		if (!sampler)
			SLog(EError, "Referenced animation sampler not found!");
		const domInputLocal_Array &inputs = sampler->getInput_array();
		AbstractAnimationTrack *track = NULL;
		AbstractAnimationTrack::EType trackType = AbstractAnimationTrack::EInvalid;
		boost::to_lower(target[1]);
		if (target.size() > 2)
			boost::to_lower(target[2]);
		if (target[1] == "location" || target[1] == "translate") {
			if (target.size() == 2) {
				trackType = VectorTrack::ETranslationXYZ;
			} else if (target[2] == "x") {
				trackType = FloatTrack::ETranslationX;
			} else if (target[2] == "y") {
				trackType = FloatTrack::ETranslationY;
			} else if (target[2] == "z") {
				trackType = FloatTrack::ETranslationZ;
			}
		} else if (target[1] == "scale") {
			if (target.size() == 2) {
				trackType = VectorTrack::EScaleXYZ;
			} else if (target[2] == "x") {
				trackType = FloatTrack::EScaleX;
			} else if (target[2] == "y") {
				trackType = FloatTrack::EScaleY;
			} else if (target[2] == "z") {
				trackType = FloatTrack::EScaleZ;
			}
		} else if ((target[1] == "rotationx" || target[1] == "rotatex") && target.size() == 3 && target[2] == "angle") {
				trackType = FloatTrack::ERotationX;
		} else if ((target[1] == "rotationy" || target[1] == "rotatey") && target.size() == 3 && target[2] == "angle") {
				trackType = FloatTrack::ERotationY;
		} else if ((target[1] == "rotationz" || target[1] == "rotatez") && target.size() == 3 && target[2] == "angle") {
				trackType = FloatTrack::ERotationZ;
		}

		if (trackType == FloatTrack::EInvalid) {
			SLog(EWarn, "Skipping unsupported animation track of type %s.%s",
				target[1].c_str(), target.size() > 2 ? target[2].c_str() : "");
			continue;
		}

		for (size_t j=0; j<inputs.getCount(); ++j) {
			sourceRef = inputs[j]->getSource();
			sourceRef.resolveElement();
			domSource *source = daeSafeCast<domSource>(sourceRef.getElement());
			if (!source)
				SLog(EError, "Referenced animation source not found!");
			std::string semantic = inputs[j]->getSemantic();
			domSource::domTechnique_common *techniqueCommon = source->getTechnique_common();
			if (!techniqueCommon)
				SLog(EError, "Data source does not have a <technique_common> tag!");
			domAccessor *accessor = techniqueCommon->getAccessor();
			if (!accessor)
				SLog(EError, "Data source does not have a <accessor> tag!");
			unsigned int stride  = (unsigned int) accessor->getStride();
			size_t size = (size_t) accessor->getCount();

			if (!track) {
				if (trackType == VectorTrack::EScaleXYZ || trackType == VectorTrack::ETranslationXYZ)
					track = new VectorTrack(trackType, size);
				else
					track = new FloatTrack(trackType, size);
				track->incRef();
			} else {
				SAssert(track->getSize() == size);
			}

			if (semantic == "INPUT") {
				domListOfFloats &floatArray = source->getFloat_array()->getValue();
				SAssert(stride == 1);
				for (size_t i=0; i<size; ++i)
					track->setTime(i, (Float) floatArray[i]);
			} else if (semantic == "OUTPUT") {
				domListOfFloats &floatArray = source->getFloat_array()->getValue();
				if (trackType == VectorTrack::ETranslationXYZ || trackType == VectorTrack::EScaleXYZ) {
					SAssert(stride == 3);
					for (size_t i=0; i<size; ++i)
						((VectorTrack *) track)->setValue(i,
							Vector((Float) floatArray[i*3+0], (Float) floatArray[i*3+1],
								(Float) floatArray[i*3+2]));
				} else {
					SAssert(stride == 1);
					for (size_t i=0; i<size; ++i)
						((FloatTrack *) track)->setValue(i, (Float) floatArray[i]);
				}
			} else if (semantic == "INTERPOLATION") {
				/// Ignored for now
			} else {
				SLog(EWarn, "Encountered an unsupported semantic: \"%s\"", semantic.c_str());
			}
		}

		if (track)
			ctx.animations.insert(AnimationMap::value_type(target[0], track));
	}
}

void mergeRotations(ColladaContext &ctx) {
	for (AnimationMap::iterator it = ctx.animations.begin();
		it != ctx.animations.end();) {
		std::string key = it->first;
		AnimationMap::iterator start = ctx.animations.lower_bound(key);
		AnimationMap::iterator end = ctx.animations.upper_bound(key);
		FloatTrack *tracks[] = { NULL, NULL, NULL };

		for (AnimationMap::iterator it2 = start; it2 != end; ++it2) {
			if (it2->second->getType() == FloatTrack::ERotationX)
				tracks[0] = (FloatTrack *) it2->second;
			else if (it2->second->getType() == FloatTrack::ERotationY)
				tracks[1] = (FloatTrack *) it2->second;
			else if (it2->second->getType() == FloatTrack::ERotationZ)
				tracks[2] = (FloatTrack *) it2->second;
		}

		if (!tracks[0] && !tracks[1] && !tracks[2]) {
			it = end;
			continue;
		}

		SLog(EDebug, "Converting rotation track of \"%s\" to quaternions ..",
				key.c_str());

		std::set<Float> times;
		for (size_t i=0; i<3; ++i)
			for (size_t j=0; j<(tracks[i] ? tracks[i]->getSize() : (size_t) 0); ++j)
				times.insert(tracks[i]->getTime(j));

		QuatTrack *newTrack = new QuatTrack(QuatTrack::ERotationQuat, times.size());
		size_t idx = 0;

		for (std::set<Float>::iterator it2 = times.begin();
			it2 != times.end(); ++it2) {
			Float time = *it2, rot[3];
			for (int i=0; i<3; ++i)
				rot[i] = tracks[i] ? (tracks[i]->eval(time) * (M_PI/180)) : (Float) 0;

			newTrack->setTime(idx, time);
			newTrack->setValue(idx, Quaternion::fromEulerAngles(
				Quaternion::EEulerXYZ, rot[0], rot[1], rot[2]));
			idx++;
		}

		newTrack->incRef();
		ctx.animations.insert(AnimationMap::value_type(key, newTrack));

		it = ctx.animations.upper_bound(key);
	}
}


GLvoid __stdcall tessBegin(GLenum type) {
	SAssert(type == GL_TRIANGLES);
}

GLvoid __stdcall tessVertex(void *data) {
	const domUint *raw = (domUint *) data;
	for (size_t i=0; i<tess_nSources; ++i)
		tess_data.push_back(raw[i]);
}

GLvoid __stdcall tessCombine(GLdouble coords[3], void *vertex_data[4],
	GLfloat weight[4], void **outData) {
	domUint *result = new domUint[tess_nSources], size = 0;
	tess_cleanup.push_back(result);

	for (size_t i=0; i<tess_nSources; ++i) {
		int offset = 0;
		bool found = false;
		for (int j=0; j<ELast; ++j) {
			if (tess_vdata->typeToOffsetInStream[j] == (int) i) {
				offset = tess_vdata->typeToOffset[j];
				size = tess_vdata->typeToCount[j];
				found = true;
				break;
			}
		}
		SAssert(found);

		// this will be very slow -- let's hope that it happens rarely
		Vec4 *oldVec = tess_vdata->data[offset];
		Vec4 *newVec = new Vec4[(size_t) size + 1];
		memcpy(newVec, oldVec, (size_t) size * sizeof(Vec4));

		newVec[size] = Vec4(0.0f);
		for (int j=0; j<4; ++j) {
			void *ptr = vertex_data[j];
			if (!ptr)
				continue;
			domUint idx = ((domUint *) ptr)[i];
			newVec[size] += newVec[idx] * weight[j];
		}
		tess_vdata->data[offset] = newVec;
		result[i] = size;

		delete oldVec;
	}
	*outData = result;
}

GLvoid __stdcall tessEnd() { }
GLvoid __stdcall tessEdgeFlag(GLboolean) { }
GLvoid __stdcall tessError(GLenum error) {
	SLog(EError, "The GLU tesselator generated an error: %s!", gluErrorString(error));
}

void GeometryConverter::convertCollada(const fs::path &inputFile,
	std::ostream &os,
	const fs::path &texturesDirectory,
	const fs::path &meshesDirectory) {
	CustomErrorHandler errorHandler;
	daeErrorHandler::setErrorHandler(&errorHandler);
	SLog(EInfo, "Loading \"%s\" ..", inputFile.filename().string().c_str());
#ifdef COLLADA_DOM_USING_141 1
	DAE *dae = new DAE(NULL, NULL, "1.4.1");
<<<<<<< HEAD
	ColladaDOM141::domCOLLADA *document = dae->open141(inputFile.string());
	if (document == NULL)
=======
	if (dae->load(inputFile.string().c_str()) != DAE_OK)
>>>>>>> 24388ec3
		SLog(EError, "Could not load \"%s\"!", inputFile.string().c_str());
	ColladaDOM141::domCOLLADA *document = dae->getDom141(inputFile.string().c_str());
#else
	DAE *dae = new DAE();
	if (dae->load(inputFile.string().c_str()) != DAE_OK)
		SLog(EError, "Could not load \"%s\"!", inputFile.string().c_str());
	domCOLLADA *document = dae->getDom(inputFile.string().c_str());
#endif
	domVisual_scene *visualScene = daeSafeCast<domVisual_scene>
		(document->getDescendant("visual_scene"));
	if (!visualScene)
		SLog(EError, "Could not find a visual_scene!");

	/* Configure the GLU tesselator */
	tess = gluNewTess();
	if (!tess)
		SLog(EError, "Could not allocate a GLU tesselator!");

	gluTessCallback(tess, GLU_TESS_VERTEX, reinterpret_cast<GLvoid (__stdcall *)()>(&tessVertex));
	gluTessCallback(tess, GLU_TESS_BEGIN, reinterpret_cast<GLvoid (__stdcall *)()>(&tessBegin));
	gluTessCallback(tess, GLU_TESS_END, reinterpret_cast<GLvoid (__stdcall *)()>(&tessEnd));
	gluTessCallback(tess, GLU_TESS_ERROR, reinterpret_cast<GLvoid (__stdcall *)()>(&tessError));
	gluTessCallback(tess, GLU_TESS_COMBINE, reinterpret_cast<GLvoid (__stdcall *)()>(&tessCombine));
	gluTessCallback(tess, GLU_TESS_EDGE_FLAG, reinterpret_cast<GLvoid (__stdcall *)()>(&tessEdgeFlag));

	domNode_Array &nodes = visualScene->getNode_array();
	os << "<?xml version=\"1.0\" encoding=\"utf-8\"?>" << endl << endl;
	os << "<!--" << endl << endl;
	os << "\tAutomatically converted from COLLADA" << endl << endl;
	os << "-->" << endl << endl;
	os << "<scene version=\"" << MTS_VERSION << "\">" << endl;
	os << "\t<integrator id=\"integrator\" type=\"direct\"/>" << endl << endl;

	ColladaContext ctx(os);
	ctx.meshesDirectory = meshesDirectory;
	ctx.texturesDirectory = texturesDirectory;
	ctx.cvt = this;
	ctx.trackIndex = 0;

	ref<Timer> timer = new Timer();

	if (m_importMaterials) {
		SLog(EInfo, "Importing materials ..");
		domLibrary_images_Array &libraryImages = document->getLibrary_images_array();
		for (size_t i=0; i<libraryImages.getCount(); ++i) {
			domImage_Array &images = libraryImages[i]->getImage_array();
			for (size_t j=0; j<images.getCount(); ++j)
				loadImage(ctx, *images.get(j));
		}

		domLibrary_materials_Array &libraryMaterials = document->getLibrary_materials_array();
		for (size_t i=0; i<libraryMaterials.getCount(); ++i) {
			domMaterial_Array &materials = libraryMaterials[i]->getMaterial_array();
			for (size_t j=0; j<materials.getCount(); ++j)
				loadMaterial(ctx, *materials.get(j));
		}
	}

	if (m_importAnimations) {
		SLog(EInfo, "Importing animations ..");
		domLibrary_animations_Array &libraryAnimations = document->getLibrary_animations_array();
		for (size_t i=0; i<libraryAnimations.getCount(); ++i) {
			domAnimation_Array &animations = libraryAnimations[i]->getAnimation_array();
			for (size_t j=0; j<animations.getCount(); ++j)
				loadAnimation(ctx, *animations[j]);
		}
		mergeRotations(ctx);
	}

	SLog(EInfo, "Importing scene ..");
	for (size_t i=0; i<nodes.getCount(); ++i)
		computeRefCounts(ctx, *nodes[i]);

	for (size_t i=0; i<nodes.getCount(); ++i)
		loadNode(ctx, Transform(), *nodes[i], "");

	for (AnimationMap::iterator it = ctx.animations.begin();
		it != ctx.animations.end(); ++it)
		it->second->decRef();

	SLog(EInfo, "Done, took %s", timeString(timer->getMilliseconds()/1000.0f).c_str());

	os << "</scene>" << endl;

	gluDeleteTess(tess);
	daeErrorHandler::setErrorHandler(NULL);
	delete dae;
}
<|MERGE_RESOLUTION|>--- conflicted
+++ resolved
@@ -1593,12 +1593,7 @@
 	SLog(EInfo, "Loading \"%s\" ..", inputFile.filename().string().c_str());
 #ifdef COLLADA_DOM_USING_141 1
 	DAE *dae = new DAE(NULL, NULL, "1.4.1");
-<<<<<<< HEAD
-	ColladaDOM141::domCOLLADA *document = dae->open141(inputFile.string());
-	if (document == NULL)
-=======
 	if (dae->load(inputFile.string().c_str()) != DAE_OK)
->>>>>>> 24388ec3
 		SLog(EError, "Could not load \"%s\"!", inputFile.string().c_str());
 	ColladaDOM141::domCOLLADA *document = dae->getDom141(inputFile.string().c_str());
 #else
